[package]
name = "speedupdateserver"
version = "0.10.0"
edition = "2021"
authors = ["Ludea"]
license = "MIT"
description = """
Speedupdate api
"""

[dependencies]
anyhow = "1.0.66"
axum = { version = "0.7", features = ["multipart"] }
futures = { version = "0.3", default-features = false }
<<<<<<< HEAD
instant-acme = "0.4.0"
libunftp = { git = "https://github.com/bolcom/libunftp" }
=======
#instant-acme = "0.7.1"
libunftp = "0.20"
>>>>>>> 6041fe8c
unftp-sbe-fs = "0.2"
pretty_env_logger = "0.5"
metrics = "0.23"
metrics-exporter-prometheus = "0.15"
prost = "0.13"
serde = { version = "1.0", features = ["derive"] }
serde_json = "1.0"
libspeedupdate = { path = "../lib" }
tonic = { version = "0.12", features = ["gzip"] }
tonic-web = "0.12"
tower-http = { version = "0.5", features = ["fs", "trace", "cors"] }
tokio = { version = "1", features = ["macros", "net", "rt-multi-thread"] }
tokio-stream = { version = "0.1", features = ["net"] }
tokio-util = { version = "0.7", features = ["io"] }
tracing = "0.1"
tracing-subscriber = { version = "0.3", features = ["tracing-log", "env-filter"] }
hyper = "0.14"
http = "1.1.0"
tower = { version = "0.4", features = ["full"] }
notify = { version = "6", default-features = false, features = ["macos_fsevent"] }
jsonwebtoken = "9.3.0"
base64 = "0.22.1"
ring = "0.17.8"
http-body-util = "0.1.2"

[build-dependencies]
tonic-build = { version = "0.12.1", features = ["prost"] }
prost-build = "0.13"
protox = "0.7"

[package.metadata.generate-rpm]
assets = [
    { source = "target/release/speedupdateserver", dest = "/usr/bin/speedupdateserver", mode = "755" },
]<|MERGE_RESOLUTION|>--- conflicted
+++ resolved
@@ -12,13 +12,8 @@
 anyhow = "1.0.66"
 axum = { version = "0.7", features = ["multipart"] }
 futures = { version = "0.3", default-features = false }
-<<<<<<< HEAD
-instant-acme = "0.4.0"
-libunftp = { git = "https://github.com/bolcom/libunftp" }
-=======
 #instant-acme = "0.7.1"
 libunftp = "0.20"
->>>>>>> 6041fe8c
 unftp-sbe-fs = "0.2"
 pretty_env_logger = "0.5"
 metrics = "0.23"
